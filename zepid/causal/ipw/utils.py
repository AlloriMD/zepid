# utilities for IPW methods. Basically for propensity_score(), which they all use

import statsmodels.api as sm
import statsmodels.formula.api as smf
from statsmodels.genmod.families import links


def propensity_score(df, model, print_results=True):
    """Generate propensity scores (probability) based on the model input. Uses logistic regression model
    to calculate

    Parameters
    -----------
    df : DataFrame
        Pandas Dataframe containing the variables of interest
    model : str
        Model to fit the logistic regression to. For example, 'y ~ var1 + var2'
    print_results : bool, optional
        Whether to print the logistic regression results. Default is True

    Returns
    -------------
    Fitted statsmodels GLM object

<<<<<<< HEAD
    Example)
    >>>zepid.ipw.propensity_score(df=data,model='X ~ Z + var1 + var2')
    '''
    f = sm.families.family.Binomial()
=======
    Example
    ------------
    >>>import zepid as ze
    >>>df = ze.load_sample_data(timevary=False)
    >>>ze.causal.ipw.propensity_score(df=df,model='dead ~ art0 + male + dvl0')
    """
    f = sm.families.family.Binomial(sm.families.links.logit)
>>>>>>> bf2ef3f4
    log = smf.glm(model, df, family=f).fit()
    if print_results:
        print('\n----------------------------------------------------------------')
        print('MODEL: ' + model)
        print('-----------------------------------------------------------------')
        print(log.summary())
    return log<|MERGE_RESOLUTION|>--- conflicted
+++ resolved
@@ -22,12 +22,6 @@
     -------------
     Fitted statsmodels GLM object
 
-<<<<<<< HEAD
-    Example)
-    >>>zepid.ipw.propensity_score(df=data,model='X ~ Z + var1 + var2')
-    '''
-    f = sm.families.family.Binomial()
-=======
     Example
     ------------
     >>>import zepid as ze
@@ -35,7 +29,6 @@
     >>>ze.causal.ipw.propensity_score(df=df,model='dead ~ art0 + male + dvl0')
     """
     f = sm.families.family.Binomial(sm.families.links.logit)
->>>>>>> bf2ef3f4
     log = smf.glm(model, df, family=f).fit()
     if print_results:
         print('\n----------------------------------------------------------------')
