import warnings
import math
import numpy as np
from scipy import stats
import matplotlib.pyplot as plt
from .utils import propensity_score


class IPTW:
    def __init__(self, df, treatment, stabilized=True, standardize='population'):
        """
        Calculates the weight for inverse probability of treatment weights through logistic regression.
        Both stabilized or unstabilized weights are implemented. Default is just to calculate the prevalence
        of the treatment in the population.

        The formula for stabilized weights is

        .. math::

            \pi_i = \frac{\Pr(A=a)}{\Pr(A=a|L=l)}

        For unstabilized weights

        .. math::

            \pi_i = \frac{1}{\Pr(A=a|L=l)}

        SMR unstabilized weights for weighting to exposed (A=1)

        .. math::

            \pi_i &= 1 if A = 1 \\
                  &= \frac{\Pr(A=1|L=l)}{\Pr(A=0|L=l)} if A = 0

        For SMR weighted to the unexposed (A=0) the equation becomes

        .. math::

            \pi_i &= \frac{\Pr(A=0|L=l)}{\Pr(A=1|L=l)} if A=1 \\
                  &= 1 if A = 0

        Parameters
        ----------
        df : DataFrame
            Pandas dataframe object containing all variables of interest
        treatment : str
            Variable name of treatment variable of interest. Must be coded as binary. 1 should indicate treatment, while 0
            indicates no treatment
        stabilized : bool, optional
            Whether to return stabilized or unstabilized weights. Default is stabilized weights (True)
        standardize : str, optional
            Who to standardize the estimate to. Options are the entire population, the exposed, or the unexposed. See Sato
            & Matsuyama Epidemiology (2003) for details on weighting to exposed/unexposed. Weighting to the exposed or
            unexposed is also referred to as SMR weighting. Options for standardization are:
            * 'population'    :   weight to entire population
            * 'exposed'       :   weight to exposed individuals
            * 'unexposed'     :   weight to unexposed individuals

        Example
        -------
        Stabilized IPTW weights
        >>>import zepid as ze
        >>>from zepid.causal.ipw import IPTW
        >>>df = ze.load_sample_data(False)
        >>>ipt = IPTW(df, treatment='art', stabilized=True)
        >>>ipt.regression_models('male + age_rs1 + age_rs2 + cd40 + cd4_rs1 + cd4_rs2 + dvl0')
        >>>ipt.fit()

        Unstabilized IPTW weights
        >>>ipt = IPTW(df, treatment='art', stabilized=False)
        >>>ipt.regression_models('male + age_rs1 + age_rs2 + cd40 + cd4_rs1 + cd4_rs2 + dvl0')
        >>>ipt.fit()

        SMR weight to the exposed population
        >>>ipt = IPTW(df, treatment='art', stabilized=False, standardize='exposed')
        >>>ipt.regression_models('male + age_rs1 + age_rs2 + cd40 + cd4_rs1 + cd4_rs2 + dvl0')
        >>>ipt.fit()

        Diagnostics
        1) Standard differences
        >>>ipt.StandardizedDifference('male', var_type='binary')
        >>>ipt.StandardizedDifference('age0', var_type='continuous')

        2) Positivity
        >>>ipt.positivity()

        3) Plots
        >>>ipt.plot_boxplot()
        >>>plt.show()
        >>>ipt.plot_kde()
        >>>plt.show()
        """
        self.denominator_model = None
        self.numerator_model = None

        self.Weight = None
        self.ProbabilityNumerator = None
        self.ProbabilityDenominator = None

        self.df = df.copy()
        self.ex = treatment
        self.stabilized = stabilized
        if standardize in ['population', 'exposed', 'unexposed']:
            self.standardize = standardize
        else:
            raise ValueError('Please specify one of the currently supported weighting schemes: ' +
                             'population, exposed, unexposed')

    def regression_models(self, model_denominator, model_numerator='1', print_results=True):
        """Logistic regression model(s) for propensity score models. The model denominator must be specified for both
        stabilized and unstabilized weights. The optional argument 'model_numerator' allows specification of the
        stabilization factor for the weight numerator. By default model results are returned

        Parameters
        ------------
        model_denominator : str
            String listing variables to predict the exposure, separated by +. For example, 'var1 + var2 + var3'. This
            is for the predicted probabilities of the denominator
        model_numerator : str, optional
            Optional string listing variables to predict the exposure, separated by +. Only used to calculate the
            numerator. Default ('1') calculates the overall probability of exposure. In general this is recommended. If
            confounding variables are included in the numerator, they would later need to be adjusted for. Argument is
            also only used when calculating stabilized weights
        print_results : bool, optional
            Whether to print the model results from the regression models. Default is True
        """
        self.denominator_model = propensity_score(self.df, self.ex + ' ~ ' + model_denominator,
                                                  print_results=print_results)
        if self.stabilized is True:
            self.numerator_model = propensity_score(self.df, self.ex + ' ~ ' + model_numerator,
                                                    print_results=print_results)
        else:
            if model_numerator != '1':
                warnings.warn('Argument for model_numerator is only used for stabilized=True')

    def fit(self):
        """Uses the specified regression models from 'regression_models' to generate the corresponding inverse
        probability of treatment weights

        Returns
        ------------
        IPTW class gains the Weight, ProbabilityDenominator, and ProbabilityNumerator attributed. Weights is a pandas
        Series containing the calculated IPTW.
        """
        if self.denominator_model is None:
            raise ValueError('No model has been fit to generated predicted probabilities')

        self.df['__denom__'] = self.denominator_model.predict(self.df)
        if self.stabilized:
            n = self.numerator_model.predict(self.df)
        else:
            n = 1
        self.df['__numer__'] = n
        self.Weight = self._weight_calculator(self.df, denominator='__denom__', numerator='__numer__')
        self.ProbabilityDenominator = self.df['__denom__']
        self.ProbabilityNumerator = self.df['__numer__']

    def plot_kde(self, bw_method='scott', fill=True, color_e='b', color_u='r'):
        """Generates a density plot that can be used to check whether positivity may be violated qualitatively. The
        kernel density used is SciPy's Gaussian kernel. Either Scott's Rule or Silverman's Rule can be implemented.
        Alternative option to the boxplot of probabilities

        Parameters
        ------------
        bw_method : str, optional
            Method used to estimate the bandwidth. Following SciPy, either 'scott' or 'silverman' are valid options
        fill : bool, optional
            Whether to color the area under the density curves. Default is true
        color_e : str, optional
            Color of the line/area for the treated group. Default is Blue
        color_u : str, optional
            Color of the line/area for the treated group. Default is Red

        Returns
        ---------------
        matplotlib axes
        """
        x = np.linspace(0, 1, 10000)
        density_t = stats.kde.gaussian_kde(self.df.loc[self.df[self.ex] == 1]['__denom__'].dropna(),
                                           bw_method=bw_method)
        density_u = stats.kde.gaussian_kde(self.df.loc[self.df[self.ex] == 0]['__denom__'].dropna(),
                                           bw_method=bw_method)
        ax = plt.gca()
        if fill:
            ax.fill_between(x, density_t(x), color=color_e, alpha=0.2, label=None)
            ax.fill_between(x, density_u(x), color=color_u, alpha=0.2, label=None)
        ax.plot(x, density_t(x), color=color_e, label='Treat = 1')
        ax.plot(x, density_u(x), color=color_u, label='Treat = 0')
        ax.set_xlabel('Probability')
        ax.set_ylabel('Density')
        ax.legend()
        return ax

    def plot_boxplot(self):
        """Generates a stratified boxplot that can be used to visually check whether positivity may be violated,
        qualitatively. Alternative option to the kernel density plot.

        Returns
        -------------
        matplotlib axes
        """
        boxes = (self.df.loc[self.df[self.ex] == 1]['__denom__'].dropna(),
                 self.df.loc[self.df[self.ex] == 0]['__denom__'].dropna())
        labs = ['Treat = 1', 'Treat = 0']
        meanpointprops = dict(marker='D', markeredgecolor='black', markerfacecolor='black')
        ax = plt.gca()
        ax.boxplot(boxes, labels=labs, meanprops=meanpointprops, showmeans=True)
        ax.set_ylabel('Probability')
        return ax

    def positivity(self, decimal=3):
        """Use this to assess whether positivity is a valid assumption. Note that this should only be used for
        stabilized weights generated from IPTW. This diagnostic method is based on recommendations from
        Cole SR & Hernan MA (2008). For more information, see the following paper:
        Cole SR, Hernan MA. Constructing inverse probability weights for marginal structural models.
        American Journal of Epidemiology 2008; 168(6):656–664.

        Parameters
        --------------
        decimal : int, optional
            Number of decimal places to display. Default is three

        Returns
        --------------
        None
            Prints the positivity results to the console but does not return any objects
        """
        self.df['iptw'] = self.Weight
        if not self.stabilized:
            warnings.warn('Positivity should only be used for stabilized IPTW', UserWarning)
        self._pos_avg = float(np.mean(self.df['iptw'].dropna()))
        self._pos_max = np.max(self.df['iptw'].dropna())
        self._pos_min = np.min(self.df['iptw'].dropna())
        self._pos_sd = float(np.std(self.df['iptw'].dropna()))
        print('----------------------------------------------------------------------')
        print('IPW Diagnostic for positivity')
        print('''If the mean of the weights is far from either the min or max, this may\n indicate the model is
                incorrect or positivity is violated''')
        print('Standard deviation can help in IPTW model selection')
        print('----------------------------------------------------------------------')
        print('Mean weight:\t\t\t', round(self._pos_avg, decimal))
        print('Standard Deviation:\t\t', round(self._pos_sd, decimal))
        print('Minimum weight:\t\t\t', round(self._pos_min, decimal))
        print('Maximum weight:\t\t\t', round(self._pos_max, decimal))
        print('----------------------------------------------------------------------')

    def standardized_difference(self, variable, var_type, decimal=3):
        """Calculates the standardized mean difference between the treat/exposed and untreated/unexposed for a
        specified variable. Useful for checking whether a confounder was balanced between the two treatment groups
        by the specified IPTW model SMD based on: Austin PC 2011; https://www.ncbi.nlm.nih.gov/pmc/articles/PMC3144483/

        Parameters
        ---------------
        variable : str
            Label for variable to calculate the standardized difference
        var_type : str
            Variable type. Options are 'binary' or 'continuous'
        decimal : int, optional
            Decimal places to display in results. Default is 3

        Returns
        --------------
        None
            Prints the positivity results to the console but does not return any objects
        """
<<<<<<< HEAD
        # TODO add plotter of this... (needs variable type detector, patsy extractor, loop to calculate, plot df)
=======
        self.df['iptw'] = self.Weight
>>>>>>> bf2ef3f4
        if var_type == 'binary':
            wt1 = np.sum(self.df.loc[((self.df[variable] == 1) & (self.df[self.ex] == 1))]['iptw'].dropna())
            wt2 = np.sum(self.df.loc[(self.df[self.ex] == 1)].dropna()['iptw'])
            wt = wt1 / wt2
            wn1 = np.sum(self.df.loc[(self.df[variable] == 1) & (self.df[self.ex] == 0)]['iptw'].dropna())
            wn2 = np.sum(self.df.loc[self.df[self.ex] == 0]['iptw'].dropna())
            wn = wn1 / wn2
            wsmd = (wt - wn) / math.sqrt((wt*(1 - wt) + wn*(1 - wn))/2)
        elif var_type == 'continuous':
            wmn, wmt = self._weighted_avg(self.df, v=variable, w='iptw', t=self.ex)
            wsn, wst = self._weighted_std(self.df, v=variable, w='iptw', t=self.ex, xbar=[wmn, wmt])
            wsmd = (wmt - wmn) / math.sqrt((wst**2 + wsn**2)/2)
        else:
            raise ValueError('The only variable types currently supported are binary and continuous')
        print('----------------------------------------------------------------------')
        print('IPW Diagnostic for balance: Standardized Differences')
        if var_type == 'binary':
            print('\tBinary variable: ' + variable)
        if var_type == 'continuous':
            print('\tContinuous variable: ' + variable)
        print('----------------------------------------------------------------------')
        print('Weighted SMD: \t', round(wsmd, decimal))
        print('----------------------------------------------------------------------')

    def _weight_calculator(self, df, denominator, numerator):
        """Calculates the IPTW based on the predicted probabilities and the specified group to standardize to in the
        background for the fit() function. Not intended to be used by users

        df is the dataframe, denominator is the string indicating the column of Pr, numerator is the string indicating
        the column of Pr
        """
        if self.stabilized:  # Stabilized weights
            if self.standardize == 'population':
                df['w'] = np.where(df[self.ex] == 1, (df[numerator] / df[denominator]),
                                   ((1 - df[numerator]) / (1 - df[denominator])))
                df['w'] = np.where(df[self.ex].isna(), np.nan, df['w'])
            # Stabilizing to exposed (compares all exposed if they were exposed versus unexposed)
            elif self.standardize == 'exposed':
                df['w'] = np.where(df[self.ex] == 1, 1,
                                   ((df[denominator] / (1 - df[denominator])) * ((1 - df[numerator]) /
                                                                                 df[numerator])))
                df['w'] = np.where(df[self.ex].isna(), np.nan, df['w'])
            # Stabilizing to unexposed (compares all unexposed if they were exposed versus unexposed)
            else:
                df['w'] = np.where(df[self.ex] == 1,
                                   (((1 - df[denominator]) / df[denominator]) * (df[numerator] /
                                                                                 (1 - df[numerator]))),
                                   1)
                df['w'] = np.where(df[self.ex].isna(), np.nan, df['w'])

        else:  # Unstabilized weights
            if self.standardize == 'population':
                df['w'] = np.where(df[self.ex] == 1, 1 / df[denominator], 1 / (1 - df[denominator]))
                df['w'] = np.where(df[self.ex].isna(), np.nan, df['w'])
            # Stabilizing to exposed (compares all exposed if they were exposed versus unexposed)
            elif self.standardize == 'exposed':
                df['w'] = np.where(df[self.ex] == 1, 1, (df[denominator] / (1 - df[denominator])))
                df['w'] = np.where(df[self.ex].isna(), np.nan, df['w'])
            # Stabilizing to unexposed (compares all unexposed if they were exposed versus unexposed)
            else:
                df['w'] = np.where(df[self.ex] == 1, ((1 - df[denominator]) / df[denominator]), 1)
                df['w'] = np.where(df[self.ex].isna(), np.nan, df['w'])
        return df['w']

    @staticmethod
    def _weighted_avg(df, v, w, t):
        """Calculates the weighted mean for continuous variables. Used by StandardizedDifferences
        """
        l = []
        for i in [0, 1]:
            n = sum(df.loc[df[t] == i][v] * df.loc[df[t] == i][w])
            d = sum(df.loc[df[t] == i][w])
            a = n / d
            l.append(a)
        return l[0], l[1]

    @staticmethod
    def _weighted_std(df, v, w, t, xbar):
        """Calculates the weighted standard deviation for continuous variables. Used by StandardizedDifferences
        """
        l = []
        for i in [0, 1]:
            n1 = sum(df.loc[df[t] == i][w])
            d1 = sum(df.loc[df[t] == i][w]) ** 2
            d2 = sum(df.loc[df[t] == i][w] ** 2)
            n2 = sum(df.loc[df[t] == i][w] * ((df.loc[df[t] == i][v] - xbar[i]) ** 2))
            a = ((n1 / (d1 - d2)) * n2)
            l.append(a)
        return l[0], l[1]<|MERGE_RESOLUTION|>--- conflicted
+++ resolved
@@ -263,11 +263,7 @@
         None
             Prints the positivity results to the console but does not return any objects
         """
-<<<<<<< HEAD
         # TODO add plotter of this... (needs variable type detector, patsy extractor, loop to calculate, plot df)
-=======
-        self.df['iptw'] = self.Weight
->>>>>>> bf2ef3f4
         if var_type == 'binary':
             wt1 = np.sum(self.df.loc[((self.df[variable] == 1) & (self.df[self.ex] == 1))]['iptw'].dropna())
             wt2 = np.sum(self.df.loc[(self.df[self.ex] == 1)].dropna()['iptw'])
