import math
import warnings
import patsy
import numpy as np
import statsmodels.api as sm
import statsmodels.formula.api as smf
from scipy.stats import logistic, norm

from zepid.causal.ipw import propensity_score
from zepid.calc import probability_to_odds


class TMLE:
<<<<<<< HEAD
    def __init__(self, df, exposure, outcome, measure='risk_difference', alpha = 0.05):
        """Implementation of a single time-point TMLE model. It uses standard logistic regression models to calculate
        Psi. The TMLE estimator allows a standard logistic regression to be used. Alternatively, users are able to
        directly input predicted outcomes from other methods (like machine learning algorithms).

        df:
            -pandas dataframe containing the variables of interest
        exposure:
            -column label for the exposure of interest
        outcome:
            -column label for the outcome of interest
        measure:
            -What the TMLE psi estimates. Current options include; risk difference comparing treated to untreated
             (F(A=1) - F(A=0)), risk ratio (F(A=1) / F(A=0)), and odds ratio.
             The following keywords are used
             'risk_difference'  :   F(A=1) - F(A=0)
             'risk_ratio'       :   F(A=1) / F(A=0)
             'odds_ratio'       :   (F(A=1) / (1 - F(A=1)) / (F(A=0) / (1 - F(A=0))
        alpha:
            -alpha for confidence interval level. Default is 0.05
=======
    def __init__(self, df, exposure, outcome, psi='risk_difference', alpha = 0.05):
        """Implementation of a single time-point target maximum likelihood estimator. It uses standard logistic
        regression models to calculate Psi. The TMLE estimator allows a standard logistic regression to be used.
        Alternatively, users are able to directly input predicted outcomes from other methods (like machine learning
        algorithms).

        TMLE is a double robust substitution estimator. For further details, see the listed references. The following
        is a general description of the estimation process for TMLE

        1. Initial estimates for Y are predicted from a regression model. Expected values for each individual are
        generated under the scenarios of all treated vs all untreated

        .. math::

            E(Y|A, L)

        2. Predicted probabilities are generated from a regression model

        .. math::

            \Pr(A=1|L)

        3. The predicted Y is merged together with the IPW using

        .. math::

            H_a(A=a,L) = \frac{I(A=1)}{\pi_1} - \frac{I(A=0)}{\pi_0}

        for each individual. Afterwards, the predicted Y is set as an offset in the following logit model and used to
        predict values under each treatment strategy after fitted

        .. math::

            logit(E(Y|A,L)) = logit(Y_a) + \sigma * H_a

        4. The targeted Psi is estimated via one of the following formulas

        .. math::

            RD = \frac{1}{n} \sum_{i=1}^{n} (\hat{Y}_1 - \hat{Y}_0)

            RR = \frac{1}{n} \sum_{i=1}^{n} (\hat{Y}_1) / \frac{1}{n} \sum_{i=1}^{n} (\hat{Y}_0)

        Confidence intervals are constructed using influence curve theory

        Parameters
        ----------
        df : DataFrame
            Pandas dataframe containing the variables of interest
        exposure : str
            Column label for the exposure of interest
        outcome : str
            Column label for the outcome of interest
        psi : str, optional
            What the TMLE psi estimates. Current options include; risk difference comparing treated to untreated
            (F(A=1) - F(A=0)), risk ratio (F(A=1) / F(A=0)), and odds ratio. The following keywords are available
            * 'risk_difference'  :   F(A=1) - F(A=0)
            * 'risk_ratio'       :   F(A=1) / F(A=0)
            * 'odds_ratio'       :   (F(A=1) / (1 - F(A=1)) / (F(A=0) / (1 - F(A=0))
        alpha : int, optional
            Alpha for confidence interval level. Default is 0.05

        References
        ----------
        Schuler, Megan S., and Sherri Rose. "Targeted maximum likelihood estimation for causal inference in
        observational studies." American journal of epidemiology 185.1 (2017): 65-73.

        Van der Laan, Mark J., and Sherri Rose. Targeted learning: causal inference for observational and experimental
        data. Springer Science & Business Media, 2011.

        Van Der Laan, Mark J., and Daniel Rubin. "Targeted maximum likelihood learning." The International Journal of
        Biostatistics 2.1 (2006).
>>>>>>> bf2ef3f4
        """
        if df.dropna().shape[0] != df.shape[0]:
            warnings.warn("There is missing data in the dataset. By default, TMLE will drop all missing data. TMLE will"
                          "fit "+str(df.dropna().shape[0])+' of '+str(df.shape[0])+' observations')
        # Detailed steps follow "Targeted Learning" chapter 4, figure 4.2 by van der Laan, Rose
        self._psi_correspond = measure
        self.df = df.copy().dropna().reset_index()
        self.alpha = alpha
        self._exposure = exposure
        self._outcome = outcome
        self._out_model = None
        self._exp_model = None
        self._fit_exposure_model = False
        self._fit_outcome_model = False
        self.QA0W = None
        self.QA1W = None
        self.QAW = None
        self.g1W = None
        self.g0W = None
        self._epsilon = None
        self.psi = None
        self.confint = None

    def exposure_model(self, model, custom_model=None, bound=False, print_results=True):
<<<<<<< HEAD
        """Estimation of g(A=1,W), which is Pr(A=1|W)

        model:
            -Independent variables to predict the exposure. Example) 'var1 + var2 + var3'
        custom_model:
            -Input for a custom model. The model must already be estimated and have the "predict()" attribute to work.
             This allows the user to use any outside model they want and bring it into TMLE. For example, you can use
             any sklearn model, ensemble model (SuPyLearner), or just different statsmodels regression models than
             logistic regression. Please see online for an example
             NOTE: if a custom model is used, patsy in the background does the data filtering from the equation above.
             The equation order of variables MUST match that of the custom_model when it was fit. If not, this can lead
             to unexpected estimates
        bound:
            -Value between 0,1 to truncate predicted probabilities. Helps to avoid near positivity violations.
             Specifying this argument can improve finite sample performance for random positivity violations. However,
             inference becomes limited to the restricted population. Default is False, meaning no truncation of
             predicted probabilities occurs. Providing a single float assumes symmetric trunctation. A collection of
             floats can be provided for asymmetric trunctation
        print_results:
            -Whether to print the fitted model results. Default is True (prints results)
=======
        """Estimation of Pr(A=1|L), which is termed as g(A=1|L) in the literature

        Parameters
        ----------
        model : str
            Independent variables to predict the exposure. Example) 'var1 + var2 + var3'
        custom_model : optional
            Input for a custom model. The model must already be estimated and have the "predict()" attribute to work.
            This allows the user to use any outside model they want and bring it into TMLE. For example, you can use
            any sklearn model, ensemble model (SuPyLearner), or just different statsmodels regression models than
            logistic regression. Please see online for an example
            NOTE: if a custom model is used, patsy in the background does the data filtering from the equation above.
            The equation order of variables MUST match that of the custom_model when it was fit. If not, this can lead
            to unexpected estimates
        bound : float, list, optional
            Value between 0,1 to truncate predicted probabilities. Helps to avoid near positivity violations. Default
            is False, meaning no truncation of predicted probabilities occurs. Providing a single float assumes
            symmetric trunctation. A collection of floats can be provided for asymmetric trunctation
        print_results : bool, optional
            Whether to print the fitted model results. Default is True (prints results)
>>>>>>> bf2ef3f4
        """
        self._exp_model = self._exposure + ' ~ ' + model

        # Step 3) Estimation of g-model (exposure model)
        if custom_model is None:
            fitmodel = propensity_score(self.df, self._exp_model, print_results=print_results)
            self.g1W = fitmodel.predict(self.df)

        # User-specified prediction model
        else:
            data = patsy.dmatrix(model + ' - 1', self.df)
            try:
                fm = custom_model.fit(X=data, y=self.df[self._outcome])
            except TypeError:
                raise TypeError("Currently custom_model must have the 'fit' function with arguments 'X', 'y'. This "
                                "covers both sklearn and supylearner. If there is a predictive model you would "
                                "like to use, please open an issue at https://github.com/pzivich/zepid and I "
                                "can work on adding support")
            if print_results and hasattr(fm, 'summarize'):
                fm.summarize()
            if hasattr(fm, 'predict_proba'):
                self.g1W = fm.predict_proba(data)[:, 1]
            elif hasattr(fm, 'predict'):
                self.g1W = fm.predict(data)
            else:
                raise ValueError("Currently custom_model must have 'predict' or 'predict_proba' attribute")

        self.g0W = 1 - self.g1W
        if bound:  # Bounding predicted probabilities if requested
            self.g1W = self._bounding(self.g1W, bounds=bound)
        if bound:  # Bounding predicted probabilities if requested
            self.g0W = self._bounding(self.g0W, bounds=bound)

        self._fit_exposure_model = True

    def outcome_model(self, model, custom_model=None, print_results=True):
        """Estimation of E(Y|A,L), which is also written sometimes as Q(A,W) or Pr(Y=1|A,W)

        Parameters
        ----------
        model : str
            Independent variables to predict the exposure. Example) 'var1 + var2 + var3'
        custom_model : optional
            Input for a custom model. The model must already be estimated and have the "predict()" attribute to work.
            This allows the user to use any outside model they want and bring it into TMLE. For example, you can use
            any sklearn model, ensemble model (SuPyLearner), or just different statsmodels regression models than
            logistic regression. Please see online for an example
            NOTE: if a custom model is used, patsy in the background does the data filtering from the equation above.
            The equation order of variables MUST match that of the custom_model when it was fit. If not, this can lead
            to unexpected estimates
        print_results : bool, optional
            Whether to print the fitted model results. Default is True (prints results)
        """
        self._out_model = self._outcome + ' ~ ' + model

        # Step 1) Prediction for Q (estimation of Q-model)
        if custom_model is None:  # Logistic Regression model for predictions
            f = sm.families.family.Binomial()
            log = smf.glm(self._out_model, self.df, family=f).fit()

            if print_results:
                print('\n----------------------------------------------------------------')
                print('MODEL: ' + self._out_model)
                print('-----------------------------------------------------------------')
                print(log.summary())

            # Step 2) Estimation under the scenarios
            self.QAW = log.predict(self.df)
            dfx = self.df.copy()
            dfx[self._exposure] = 1
            self.QA1W = log.predict(dfx)
            dfx = self.df.copy()
            dfx[self._exposure] = 0
            self.QA0W = log.predict(dfx)

        # User-specified model
        else:
            data = patsy.dmatrix(model + ' - 1', self.df)
            try:
                fm = custom_model.fit(X=data, y=self.df[self._outcome])
            except TypeError:
                raise TypeError("Currently custom_model must have the 'fit' function with arguments 'X', 'y'. This "
                                "covers both sklearn and supylearner. If there is a predictive model you would "
                                "like to use, please open an issue at https://github.com/pzivich/zepid and I "
                                "can work on adding support")
            if print_results and hasattr(fm, 'summarize'):
                fm.summarize()
            if hasattr(fm, 'predict_proba'):
                self.QAW = fm.predict_proba(data)[:, 1]

                dfx = self.df.copy()
                dfx[self._exposure] = 1
                data = patsy.dmatrix(model + ' - 1', dfx)
                self.QA1W = fm.predict_proba(data)[:, 1]

                dfx = self.df.copy()
                dfx[self._exposure] = 0
                data = patsy.dmatrix(model + ' - 1', dfx)
                self.QA0W = fm.predict_proba(data)[:, 1]

            elif hasattr(fm, 'predict'):
                self.QAW = fm.predict(data)

                dfx = self.df.copy()
                dfx[self._exposure] = 1
                data = patsy.dmatrix(model + ' - 1', dfx)
                self.QA1W = fm.predict(data)

                dfx = self.df.copy()
                dfx[self._exposure] = 0
                data = patsy.dmatrix(model + ' - 1', dfx)
                self.QA0W = fm.predict(data)

            else:
                raise ValueError("Currently custom_model must have 'predict' or 'predict_proba' attribute")

        self._fit_outcome_model = True

    def fit(self):
        """Estimates psi based on the gAW and QAW. Confidence intervals come from the influence curve

        Returns
        -------
        TMLE gains Psi and confint attributes
        """
        if (self._fit_exposure_model is False) or (self._fit_outcome_model is False):
            raise ValueError('The exposure and outcome models must be specified before the psi estimate can '
                             'be generated')

        # Step 4) Calculating clever covariate (HAW)
        H1W = self.df[self._exposure] / self.g1W
        H0W = -(1 - self.df[self._exposure]) / (self.g0W)
        HAW = H1W + H0W

        # Step 5) Estimating TMLE
        f = sm.families.family.Binomial()
        log = sm.GLM(self.df[self._outcome], np.column_stack((H1W, H0W)), offset=np.log(probability_to_odds(self.QAW)),
                     family=f).fit()
        self._epsilon = log.params
        Qstar1 = logistic.cdf(np.log(probability_to_odds(self.QA1W)) + self._epsilon[0] * 1/self.g1W)
        Qstar0 = logistic.cdf(np.log(probability_to_odds(self.QA0W)) + self._epsilon[1] * -1/self.g0W)
        Qstar = log.predict(np.column_stack((H1W, H0W)), offset=np.log(probability_to_odds(self.QAW)))

        # Step 6) Calculating Psi
        if self.alpha == 0.05:  # Without this, won't match R exactly. R relies on 1.96, while I use SciPy
            zalpha = 1.96
        else:
            zalpha = norm.ppf(1 - self.alpha / 2, loc=0, scale=1)
        if self._psi_correspond == 'risk_difference':
            self.psi = np.mean(Qstar1 - Qstar0)
            # Influence Curve for CL
            ic = HAW * (self.df[self._outcome] - Qstar) + (Qstar1 - Qstar0) - self.psi
            varIC = np.var(ic, ddof=1) / self.df.shape[0]
            self.confint = [self.psi - zalpha * math.sqrt(varIC),
                            self.psi + zalpha * math.sqrt(varIC)]
            # TODO add p-values? Against my bias to add though

        elif self._psi_correspond == 'risk_ratio':
            self.psi = np.mean(Qstar1) / np.mean(Qstar0)
            # Influence Curve for CL
            ic = (1/np.mean(Qstar1)*(H1W * (self.df[self._outcome] - Qstar) + Qstar1 - np.mean(Qstar1)) -
                  (1/np.mean(Qstar0))*(-1*H0W * (self.df[self._outcome] - Qstar) + Qstar0 - np.mean(Qstar0)))
            varIC = np.var(ic, ddof=1) / self.df.shape[0]
            self.confint = [np.exp(np.log(self.psi) - zalpha * math.sqrt(varIC)),
                            np.exp(np.log(self.psi) + zalpha * math.sqrt(varIC))]

        elif self._psi_correspond == 'odds_ratio':
            self.psi = (np.mean(Qstar1) / (1 - np.mean(Qstar1))) / (np.mean(Qstar0) / (1 - np.mean(Qstar0)))
            # Influence Curve for CL
            ic = ((1/(np.mean(Qstar1)*(1-np.mean(Qstar1))) * (H1W*(self.df[self._outcome] - Qstar) + Qstar1)) -
                  (1/(np.mean(Qstar0)*(1 - np.mean(Qstar0))) * (-1*H0W*(self.df[self._outcome] - Qstar) + Qstar0)))
            seIC = math.sqrt(np.var(ic, ddof=1) / self.df.shape[0])
            self.confint = [np.exp(np.log(self.psi) - zalpha * seIC),
                            np.exp(np.log(self.psi) + zalpha * seIC)]

        else:
            raise ValueError('Specified parameter is not implemented. Please use one of the available options')

    def summary(self, decimal=3):
        """Prints summary of model results

        Parameters
        ----------
        decimal : int, optional
            Number of decimal places to display. Default is 3
        """
        if (self._fit_exposure_model is False) or (self._fit_exposure_model is False):
            raise ValueError('The exposure and outcome models must be specified before the psi estimate can '
                             'be generated')

        print('----------------------------------------------------------------------')
        print('Psi: ', round(float(self.psi), decimal))
        print(str(round(100 * (1 - self.alpha), 1)) + '% two-sided CI: (' + str(round(self.confint[0], decimal)), ',',
              str(round(self.confint[1], decimal)) + ')')
        print('----------------------------------------------------------------------')
        print('Psi corresponds to '+self._psi_correspond)
        print('----------------------------------------------------------------------')

    @staticmethod
    def _bounding(v, bounds):
        """Background function to perform bounding feature. Not intended for users to access

        v:
            -Values to be bounded
        bounds:
            -Percentile thresholds for bounds
        """
        if type(bounds) is float:  # Symmetric bounding
            if bounds < 0 or bounds > 1:
                raise ValueError('Bound value must be between (0, 1)')
            v = np.where(v < bounds, bounds, v)
            v = np.where(v > 1-bounds, 1-bounds, v)
        elif type(bounds) is str:  # Catching string inputs
            raise ValueError('Bounds must either be a float between (0, 1), or a collection of floats between (0, 1)')
        else:  # Asymmetric bounds
            if bounds[0] > bounds[1]:
                raise ValueError('Bound thresholds must be listed in ascending order')
            if len(bounds) > 2:
                warnings.warn('It looks like your specified bounds is more than two floats. Only the first two '
                              'specified bounds are used by the bound statement. So only ' +
                              str(bounds[0:2]) + ' will be used')
            if type(bounds[0]) is str or type(bounds[1]) is str:
                raise ValueError('Bounds must be floats between (0, 1)')
            if (bounds[0] < 0 or bounds[1] > 1) or (bounds[0] < 0 or bounds[1] > 1):
                raise ValueError('Both bound values must be between (0, 1)')
            v = np.where(v < bounds[0], bounds[0], v)
            v = np.where(v > bounds[1], bounds[1], v)
        print(np.max(v))
        return v


# TODO longitudinal TMLE; estimated by E[...E[Y_n|A=abar]...] working from center to outside<|MERGE_RESOLUTION|>--- conflicted
+++ resolved
@@ -11,29 +11,7 @@
 
 
 class TMLE:
-<<<<<<< HEAD
     def __init__(self, df, exposure, outcome, measure='risk_difference', alpha = 0.05):
-        """Implementation of a single time-point TMLE model. It uses standard logistic regression models to calculate
-        Psi. The TMLE estimator allows a standard logistic regression to be used. Alternatively, users are able to
-        directly input predicted outcomes from other methods (like machine learning algorithms).
-
-        df:
-            -pandas dataframe containing the variables of interest
-        exposure:
-            -column label for the exposure of interest
-        outcome:
-            -column label for the outcome of interest
-        measure:
-            -What the TMLE psi estimates. Current options include; risk difference comparing treated to untreated
-             (F(A=1) - F(A=0)), risk ratio (F(A=1) / F(A=0)), and odds ratio.
-             The following keywords are used
-             'risk_difference'  :   F(A=1) - F(A=0)
-             'risk_ratio'       :   F(A=1) / F(A=0)
-             'odds_ratio'       :   (F(A=1) / (1 - F(A=1)) / (F(A=0) / (1 - F(A=0))
-        alpha:
-            -alpha for confidence interval level. Default is 0.05
-=======
-    def __init__(self, df, exposure, outcome, psi='risk_difference', alpha = 0.05):
         """Implementation of a single time-point target maximum likelihood estimator. It uses standard logistic
         regression models to calculate Psi. The TMLE estimator allows a standard logistic regression to be used.
         Alternatively, users are able to directly input predicted outcomes from other methods (like machine learning
@@ -105,7 +83,6 @@
 
         Van Der Laan, Mark J., and Daniel Rubin. "Targeted maximum likelihood learning." The International Journal of
         Biostatistics 2.1 (2006).
->>>>>>> bf2ef3f4
         """
         if df.dropna().shape[0] != df.shape[0]:
             warnings.warn("There is missing data in the dataset. By default, TMLE will drop all missing data. TMLE will"
@@ -130,28 +107,6 @@
         self.confint = None
 
     def exposure_model(self, model, custom_model=None, bound=False, print_results=True):
-<<<<<<< HEAD
-        """Estimation of g(A=1,W), which is Pr(A=1|W)
-
-        model:
-            -Independent variables to predict the exposure. Example) 'var1 + var2 + var3'
-        custom_model:
-            -Input for a custom model. The model must already be estimated and have the "predict()" attribute to work.
-             This allows the user to use any outside model they want and bring it into TMLE. For example, you can use
-             any sklearn model, ensemble model (SuPyLearner), or just different statsmodels regression models than
-             logistic regression. Please see online for an example
-             NOTE: if a custom model is used, patsy in the background does the data filtering from the equation above.
-             The equation order of variables MUST match that of the custom_model when it was fit. If not, this can lead
-             to unexpected estimates
-        bound:
-            -Value between 0,1 to truncate predicted probabilities. Helps to avoid near positivity violations.
-             Specifying this argument can improve finite sample performance for random positivity violations. However,
-             inference becomes limited to the restricted population. Default is False, meaning no truncation of
-             predicted probabilities occurs. Providing a single float assumes symmetric trunctation. A collection of
-             floats can be provided for asymmetric trunctation
-        print_results:
-            -Whether to print the fitted model results. Default is True (prints results)
-=======
         """Estimation of Pr(A=1|L), which is termed as g(A=1|L) in the literature
 
         Parameters
@@ -167,12 +122,13 @@
             The equation order of variables MUST match that of the custom_model when it was fit. If not, this can lead
             to unexpected estimates
         bound : float, list, optional
-            Value between 0,1 to truncate predicted probabilities. Helps to avoid near positivity violations. Default
-            is False, meaning no truncation of predicted probabilities occurs. Providing a single float assumes
-            symmetric trunctation. A collection of floats can be provided for asymmetric trunctation
+            Value between 0,1 to truncate predicted probabilities. Helps to avoid near positivity violations.
+            Specifying this argument can improve finite sample performance for random positivity violations. However,
+            inference becomes limited to the restricted population. Default is False, meaning no truncation of
+            predicted probabilities occurs. Providing a single float assumes symmetric trunctation. A collection of
+            floats can be provided for asymmetric trunctation
         print_results : bool, optional
             Whether to print the fitted model results. Default is True (prints results)
->>>>>>> bf2ef3f4
         """
         self._exp_model = self._exposure + ' ~ ' + model
 
