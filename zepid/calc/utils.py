--- conflicted
+++ resolved
@@ -5,8 +5,7 @@
 from scipy.stats import norm
 
 
-<<<<<<< HEAD
-Results = namedtuple('Results', 
+Results = namedtuple('Results',
                      ['point_estimate', 'lower_bound', 'upper_bound', 'standard_error', 'alpha', 'measure']
                      )
 
@@ -37,71 +36,46 @@
 
 
 def risk_ci(events, total, alpha=0.05, confint='wald'):
-    """Calculate two-sided (1-alpha)% Confidence interval of Risk. 
+    """Calculate two-sided risk confidence intervals
+
+    Risk is calculated from
+
+    .. math::
+
+        R = \frac{a}{a+b}
+
+    Wald standard error is
+
+    .. math::
+
+        SE_{Wald} = (\frac{1}{a} - \frac{1}{b})^{\frac{1}{2}}
+
+    Hypergeometric standard error is
+
+    .. math::
+
+        SE_{HypGeo} = (\frac{a*b}{(a+b)^2 * (a+b-1)})^{\frac{1}{2}}
 
     Parameters
     ----------
-    events: int
+    events : integer, float
         Number of events/outcomes that occurred
-    
-    total: int
-        total number of subjects that could have experienced the event
-    
-    alpha: float, optional
+    total : integer, float
+        Total number of subjects that could have experienced the event
+    alpha : float, optional
         Alpha level. Default is 0.05
-    
-    confint: str, optional
-        Type of confidence interval to generate. Current options are
-            - wald
-            - hypergeometric
-
-    Returns 
-    -------
-    Results : a Results object with (risk, lower CL, upper CL, SE, alpha, measure)
+    confint : string, optional
+        Type of confidence interval to generate. Current options include Wald or Hypergeometric confidence intervals
+
+    Returns
+    ---------
+    tuple
+        Tuple containing risk, lower CL, upper CL, SE
 
     Note
     ----
     Relies on the Central Limit Theorem, so there must be at least 5 events
     and 5 nonevents
-=======
-def risk_ci(events, total, alpha=0.05, confint='wald'):
-    """Calculate two-sided risk confidence intervals. Relies on the Central Limit Theorem, so there must be at
-    least 5 events and 5 nonevents
-
-    Risk is calculated from
-
-    .. math::
-
-        R = \frac{a}{a+b}
-
-    Wald standard error is
-
-    .. math::
-
-        SE_{Wald} = (\frac{1}{a} - \frac{1}{b})^{\frac{1}{2}}
-
-    Hypergeometric standard error is
-
-    .. math::
-
-        SE_{HypGeo} = (\frac{a*b}{(a+b)^2 * (a+b-1)})^{\frac{1}{2}}
-
-    Parameters
-    --------------
-    events : integer, float
-        Number of events/outcomes that occurred
-    total : integer, float
-        Total number of subjects that could have experienced the event
-    alpha : float, optional
-        Alpha level. Default is 0.05
-    confint : string, optional
-        Type of confidence interval to generate. Current options include Wald or Hypergeometric confidence intervals
-
-    Returns
-    ---------
-    tuple
-        Tuple containing risk, lower CL, upper CL, SE
->>>>>>> bf2ef3f4
     """
     risk = events / total
     c = 1 - alpha / 2
@@ -757,7 +731,7 @@
     """
     check_positivity_or_throw(detected, cases)
     warn_if_normal_approximation_invalid(cases)
-    
+
     if detected > cases:
         raise ValueError('Detected true cases must be less than or equal to the total number of cases')
 
@@ -811,11 +785,7 @@
         lower = spec - zalpha * sd
         upper = spec + zalpha * sd
     elif confint == 'hypergeometric':
-<<<<<<< HEAD
         sd = np.sqrt(detected * (noncases - detected) / (noncases ** 2 * (cases - 1)))
-=======
-        sd = math.sqrt(detected * (noncases - detected) / (noncases ** 2 * (noncases - 1)))
->>>>>>> bf2ef3f4
         lower = spec - zalpha * sd
         upper = spec + zalpha * sd
     else:
